--- conflicted
+++ resolved
@@ -189,7 +189,6 @@
           status: "pending",
           totalPrice: amount,
         };
-<<<<<<< HEAD
         logMessage("Timestamp: " + sale.timestamp);
         logMessage("Adding new sale in function addNewSale");
     
@@ -216,43 +215,10 @@
           const currentData = docSnapshot.data();
           const updatedTransactions = [
             ...(currentData.transactions || []),
-=======
-        // There is a runtime logic error in that we are trying to add a new sale to
-        // the sales collection
-        // Solution is to make dateDoc invariant to this wole sequence of computation
-        // or to make it nullable and check for null before using it
-        logMessage("Adding new sale in function add NewSAle");
-        const dateStr = sale.timestamp.toISOString();
-        logMessage("dateStr created in function add NewSAle");
-        const dateDocRef = doc(firestore, "shops", shopId, "sales", dateStr);
-        logMessage("That second variable has been created");
-        logMessage("shopID is " + shopId);
-        logMessage("dateDocRef is " + dateDocRef.path);
-        logMessage("DATEsTR is " + dateStr);
-        logMessage("Next to run the setDoc");
-
-        try {
-        // addDoc(dateDocRef, {
-        //     salesCount: 1,
-        //     totalRevenue: sale.totalPrice,
-        //     transactions: [
-        //       {
-        //         ...sale,
-        //         timestamp: Timestamp.fromDate(sale.timestamp),
-        //       },
-        //     ],
-        //   });
-        addDoc(collection(firestore, "shops", shopId, "sales", dateStr), 
-        {
-          salesCount: 1,
-          totalRevenue: sale.totalPrice,
-          transactions: [
->>>>>>> 8b314847
             {
               ...sale,
               timestamp: Timestamp.fromDate(sale.timestamp),
             },
-<<<<<<< HEAD
           ];
           logMessage("Preparing to update document");
           await updateDoc(docSnapshot.ref, {
@@ -276,12 +242,6 @@
             ],
           });
           logMessage("New document created");
-=======
-          ],
-        });
-        } catch (error) {
-          logMessage("This has a problem ngl");
->>>>>>> 8b314847
         }
         logMessage("the setdoc has been run");
         // const dateDoc = await getDoc(dateDocRef);
