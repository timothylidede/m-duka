import { RelativePathString, Stack } from "expo-router";
import React from "react";
import {
  View,
  Text,
  StyleSheet,
  ScrollView,
  SafeAreaView,
  TouchableOpacity,
  Alert,
  Pressable,
  StatusBar,
} from "react-native";
import { useRouter } from "expo-router";
import AsyncStorage from "@react-native-async-storage/async-storage";
import { LinearGradient } from "expo-linear-gradient";
import { Feather } from "@expo/vector-icons";
import * as Haptics from "expo-haptics";

interface InventoryStats {
  totalItems: number;
  lowStock: number;
  outOfStock: number;
  totalValue: number;
}

interface StoreProfile {
  storeName: string;
  storeId: string;
  location: string;
  managerName: string;
  contactNumber: string;
  lastStockUpdate: string;
  inventoryStats: InventoryStats;
}

interface QuickAction {
  actionName: string;
  iconName: string;
  nextPagePath: RelativePathString;
}

const ProfilePage: React.FC = () => {
  const router = useRouter();

  const routeInventoryQuickAction = (nextPagePath: RelativePathString) => {
    Haptics.impactAsync(Haptics.ImpactFeedbackStyle.Light);
    router.push(nextPagePath); // Update the path to match your file structure
  };

  const storeProfile: StoreProfile = {
    storeName: "Main Street Quick Mart",
    storeId: "MSE-001",
    location: "Carwash Street, Nairobi",
    managerName: "John Muthaiga",
    contactNumber: "+254743891547",
    lastStockUpdate: "2025-02-05 09:30 AM",
    inventoryStats: {
      totalItems: 1247,
      lowStock: 23,
      outOfStock: 5,
      totalValue: 156750.0,
    },
  };

  const QuickActions: QuickAction[] = [
<<<<<<< HEAD
    { actionName: 'Add a New Product', iconName: 'plus', nextPagePath: '../add_product' }, // Moved to top, renamed
    { actionName: 'Supplier Management', iconName: 'file-text', nextPagePath: '../supplierManagement' },
    { actionName: 'Stock Restock Alerts', iconName: 'bar-chart-2', nextPagePath: '../add_product' },
    { actionName: 'Demand Forecast', iconName: 'box', nextPagePath: '../add_product' },
=======
    // { actionName: 'Add New Item', iconName: 'plus' },
    {
      actionName: "Supplier Management",
      iconName: "file-text",
      nextPagePath: "../supplierManagement",
    },
    {
      actionName: "Stock Restock Alerts",
      iconName: "bar-chart-2",
      nextPagePath: "../add_product",
    },
    {
      actionName: "Demand Forecast",
      iconName: "box",
      nextPagePath: "../add_product",
    },
    {
      actionName: "Add a new Good",
      iconName: "users",
      nextPagePath: "../add_product",
    },
>>>>>>> 498a09bf
  ];

  const handleLogout = async () => {
    try {
      await AsyncStorage.removeItem("lastOpenedTime");
      router.replace("/login");
    } catch (error) {
      Alert.alert("Error", "Failed to log out. Please try again.");
    }
  };

  return (
    <>
      <Stack.Screen
        options={{
          title: "Inventory",
          headerStyle: {
            backgroundColor: "#2E3192",
          },
          headerTintColor: "#fff",
          headerTitleStyle: {
            fontWeight: "600",
          },
          headerShadowVisible: false,
        }}
      />
      <StatusBar barStyle="light-content" />

      <SafeAreaView style={styles.container}>
        <ScrollView>
          <LinearGradient
            colors={["#2E3192", "#1BFFFF"]}
            start={{ x: 0, y: 0 }}
            end={{ x: 1, y: 1 }}
            style={styles.header}
          >
            <View style={styles.headerContent}>
              <TouchableOpacity
                onPress={() => router.back()}
                style={styles.backButton}
                hitSlop={{ top: 10, right: 10, bottom: 10, left: 10 }}
              >
                <Feather name="arrow-left" size={22} color="white" />
              </TouchableOpacity>
              <Text style={styles.headerTitle}>Inventory</Text>
              <TouchableOpacity
                onPress={handleLogout}
                style={styles.logoutButton}
              >
                <Feather name="log-out" size={20} color="#2E3192" />
                <Text style={styles.logoutButtonText}>Logout</Text>
              </TouchableOpacity>
            </View>
            
            <View style={styles.storeInfo}>
              <Feather
                name="shopping-bag"
                size={40}
                color="white"
                style={styles.storeIcon}
              />
              <Text style={styles.storeName}>{storeProfile.storeName}</Text>
              <Text style={styles.storeId}>ID: {storeProfile.storeId}</Text>
              
              <TouchableOpacity
                onPress={() => routeInventoryQuickAction('../add_product')}
                style={styles.addProductButton}
              >
                <Feather name="plus" size={20} color="#2E3192" />
                <Text style={styles.addProductButtonText}>Add a New Product</Text>
              </TouchableOpacity>
            </View>
<<<<<<< HEAD
=======

            <TouchableOpacity
              style={styles.logoutButton}
              onPress={handleLogout}
            >
              <Feather name="log-out" size={20} color="#2E3192" />
              <Text style={styles.logoutButtonText}>Logout</Text>
            </TouchableOpacity>
>>>>>>> 498a09bf
          </LinearGradient>

          <View style={styles.content}>
            <View style={styles.section}>
              <View style={styles.sectionHeader}>
                <Feather name="info" size={24} color="#2E3192" />
                <Text style={styles.sectionTitle}>Store Details</Text>
              </View>
              <View style={styles.detailRow}>
                <View style={styles.detailIcon}>
                  <Feather name="map-pin" size={20} color="#64748B" />
                </View>
                <View style={styles.detailContent}>
                  <Text style={styles.detailLabel}>Location</Text>
                  <Text style={styles.detailValue}>
                    {storeProfile.location}
                  </Text>
                </View>
              </View>
              <View style={styles.detailRow}>
                <View style={styles.detailIcon}>
                  <Feather name="user" size={20} color="#64748B" />
                </View>
                <View style={styles.detailContent}>
                  <Text style={styles.detailLabel}>Manager</Text>
                  <Text style={styles.detailValue}>
                    {storeProfile.managerName}
                  </Text>
                </View>
              </View>
              <View style={styles.detailRow}>
                <View style={styles.detailIcon}>
                  <Feather name="phone" size={20} color="#64748B" />
                </View>
                <View style={styles.detailContent}>
                  <Text style={styles.detailLabel}>Contact</Text>
                  <Text style={styles.detailValue}>
                    {storeProfile.contactNumber}
                  </Text>
                </View>
              </View>
            </View>

            <View style={styles.section}>
              <View style={styles.sectionHeader}>
                <Feather name="box" size={24} color="#2E3192" />
                <Text style={styles.sectionTitle}>Inventory Overview</Text>
              </View>
              <View style={styles.statsGrid}>
                <View style={styles.statsCard}>
                  <Pressable
<<<<<<< HEAD
                    onPress={() => Alert.alert('Button Pressed', 'You pressed the view!')}
                    style={({ pressed }) => [
                      styles.pressableView,
                      { backgroundColor: pressed ? '#ddd' : '#fff' },
                    ]}
                  >
                    <Feather name="package" size={24} color="#2E3192" />
                    <Text style={styles.statsValue}>{storeProfile.inventoryStats.totalItems}</Text>
=======
                    onPress={() =>
                      Alert.alert("Button Pressed", "You pressed the view!")
                    }
                    style={({ pressed }) => [
                      styles.pressableView,
                      { backgroundColor: pressed ? "#ddd" : "#fff" }, // Change background color when pressed
                    ]}
                  >
                    {/* <Text style={styles.text}>Press Me</Text> */}
                    <Feather name="package" size={24} color="#2E3192" />
                    <Text style={styles.statsValue}>
                      {storeProfile.inventoryStats.totalItems}
                    </Text>
>>>>>>> 498a09bf
                    <Text style={styles.statsLabel}>Total Items</Text>
                  </Pressable>
                </View>

                <View style={[styles.statsCard, styles.alertCard]}>
                  <Feather name="alert-circle" size={24} color="#DC2626" />
                  <Text style={[styles.statsValue, styles.alertValue]}>
                    {storeProfile.inventoryStats.lowStock}
                  </Text>
                  <Text style={styles.statsLabel}>Low Stock</Text>
                </View>

                <View style={[styles.statsCard, styles.criticalCard]}>
                  <Feather name="x-circle" size={24} color="#DC2626" />
                  <Text style={[styles.statsValue, styles.alertValue]}>
                    {storeProfile.inventoryStats.outOfStock}
                  </Text>
                  <Text style={styles.statsLabel}>Out of Stock</Text>
                </View>

                <View style={styles.statsCard}>
                  <Feather name="dollar-sign" size={24} color="#2E3192" />
                  <Text style={styles.statsValue}>
                    KES{" "}
                    {storeProfile.inventoryStats.totalValue.toLocaleString()}
                  </Text>
                  <Text style={styles.statsLabel}>Total Value</Text>
                </View>
              </View>
            </View>

            <View style={styles.section}>
              <View style={styles.sectionHeader}>
                <Feather name="zap" size={24} color="#2E3192" />
                <Text style={styles.sectionTitle}>Quick Actions</Text>
              </View>

<<<<<<< HEAD
              {QuickActions.slice(1).map((action, index) => (
                <TouchableOpacity
                  key={index}
                  style={styles.actionButton}
                  onPress={() => routeInventoryQuickAction(action.nextPagePath)}
=======
              {QuickActions.map((action, index) => (
                <TouchableOpacity
                  style={styles.actionButton}
                  key={index}
                  onPress={() => {
                    routeInventoryQuickAction(action.nextPagePath);
                  }}
>>>>>>> 498a09bf
                >
                  <LinearGradient
                    colors={["#2E3192", "#1BFFFF"]}
                    start={{ x: 0, y: 0 }}
                    end={{ x: 1, y: 1 }}
                    style={styles.actionGradient}
                  >
                    <Feather
                      name={action.iconName as any}
                      size={24}
                      color="white"
                    />
                    <Text style={styles.actionButtonText}>
                      {action.actionName}
                    </Text>
                  </LinearGradient>
                </TouchableOpacity>
              ))}
            </View>

            <Text style={styles.lastUpdate}>
              Last updated: {storeProfile.lastStockUpdate}
            </Text>
          </View>
        </ScrollView>
      </SafeAreaView>
    </>
  );
};

const styles = StyleSheet.create({
  container: {
    flex: 1,
    backgroundColor: "#F8FAFC",
  },
  header: {
    padding: 24,
    borderRadius: 30,
    shadowColor: "#000",
    shadowOffset: { width: 0, height: 4 },
    shadowOpacity: 0.1,
    shadowRadius: 12,
    elevation: 4,
    marginTop: 20,
    marginLeft: 9,
    marginRight: 9,
<<<<<<< HEAD
  },
  headerContent: {
    flexDirection: 'row',
    alignItems: 'center',
    justifyContent: 'space-between',
    paddingHorizontal: 16,
  },
  backButton: {
    width: 36,
    height: 36,
    alignItems: 'center',
    justifyContent: 'center',
    borderRadius: 18,
    backgroundColor: 'rgba(255, 255, 255, 0.2)',
  },
  headerTitle: {
    color: 'white',
    fontSize: 18,
    fontWeight: '600',
  },
  logoutButton: {
    flexDirection: 'row',
    alignItems: 'center',
    backgroundColor: '#fff',
    paddingHorizontal: 16,
    paddingVertical: 8,
    borderRadius: 20,
    gap: 8,
    shadowColor: '#000',
    shadowOffset: { width: 2, height: 2 },
    shadowOpacity: 0.1,
    shadowRadius: 8,
    elevation: 4,
  },
  logoutButtonText: {
    color: '#2E3192',
    fontSize: 14,
    fontWeight: '600',
  },
  storeInfo: {
    alignItems: 'center',
    marginVertical: 20,
=======
  },
  storeInfo: {
    alignItems: "center",
    marginBottom: 16,
>>>>>>> 498a09bf
  },
  storeIcon: {
    marginBottom: 12,
  },
  storeName: {
    fontSize: 24,
    fontWeight: "bold",
    color: "#fff",
    textAlign: "center",
  },
  storeId: {
    fontSize: 14,
    color: "#fff",
    opacity: 0.9,
    marginTop: 4,
    marginBottom: 20,
  },
<<<<<<< HEAD
  addProductButton: {
    flexDirection: 'row',
    alignItems: 'center',
    backgroundColor: '#fff',
    paddingHorizontal: 20,
    paddingVertical: 12,
    borderRadius: 25,
    gap: 10,
    shadowColor: '#000',
=======
  logoutButton: {
    flexDirection: "row",
    alignItems: "center",
    alignSelf: "center",
    backgroundColor: "#fff",
    paddingHorizontal: 16,
    paddingVertical: 8,
    borderRadius: 20,
    gap: 8,
    marginTop: 16,
    shadowColor: "#000",
>>>>>>> 498a09bf
    shadowOffset: { width: 2, height: 2 },
    shadowOpacity: 0.1,
    shadowRadius: 8,
    elevation: 4,
<<<<<<< HEAD
    marginTop: 10,
  },
  addProductButtonText: {
    color: '#2E3192',
    fontSize: 16,
    fontWeight: '600',
=======
  },
  logoutButtonText: {
    color: "#2E3192",
    fontSize: 14,
    fontWeight: "600",
>>>>>>> 498a09bf
  },
  content: {
    padding: 20,
  },
  section: {
    backgroundColor: "#fff",
    borderRadius: 24,
    padding: 20,
    marginBottom: 20,
    shadowColor: "#000",
    shadowOffset: { width: 0, height: 2 },
    shadowOpacity: 0.1,
    shadowRadius: 8,
    elevation: 4,
  },
  sectionHeader: {
    flexDirection: "row",
    alignItems: "center",
    marginBottom: 20,
  },
  sectionTitle: {
    fontSize: 18,
    fontWeight: "600",
    marginLeft: 12,
    color: "#1E293B",
  },
  detailRow: {
    flexDirection: "row",
    alignItems: "center",
    paddingVertical: 12,
    borderBottomWidth: 1,
    borderBottomColor: "#E2E8F0",
  },
  detailIcon: {
    width: 40,
    height: 40,
    borderRadius: 20,
    backgroundColor: "#F1F5F9",
    alignItems: "center",
    justifyContent: "center",
    marginRight: 12,
  },
  detailContent: {
    flex: 1,
  },
  detailLabel: {
    fontSize: 12,
    color: "#64748B",
    marginBottom: 4,
  },
  detailValue: {
    fontSize: 16,
<<<<<<< HEAD
    color: '#1E293B',
    fontWeight: '500',
=======
    color: "#1E293B",
    fontWeight: "500",
>>>>>>> 498a09bf
  },
  statsGrid: {
    flexDirection: "row",
    flexWrap: "wrap",
    gap: 12,
<<<<<<< HEAD
    justifyContent: 'space-between',
=======
    justifyContent: "space-between",
>>>>>>> 498a09bf
  },
  statsCard: {
    width: "47%",
    backgroundColor: "#F8FAFC",
    padding: 16,
    borderRadius: 16,
<<<<<<< HEAD
    alignItems: 'center',
    justifyContent: 'center',
    shadowColor: '#000',
    shadowOffset: { width: 0, height: 2 },
=======
    alignItems: "center",
    justifyContent: "center",
    shadowColor: "#000",
    shadowOffset: { width: 0, height: 30 },
>>>>>>> 498a09bf
    shadowOpacity: 0.1,
    shadowRadius: 8,
    elevation: 4,
  },
  alertCard: {
    backgroundColor: "#FEF2F2",
  },
  criticalCard: {
    backgroundColor: "#FEE2E2",
  },
  statsValue: {
    fontSize: 20,
    fontWeight: "bold",
    color: "#2E3192",
    marginTop: 8,
    marginBottom: 4,
  },
  alertValue: {
    color: "#DC2626",
  },
  statsLabel: {
    fontSize: 14,
    color: "#64748B",
    textAlign: "center",
  },
  actionButton: {
    marginBottom: 12,
    borderRadius: 16,
    overflow: "hidden",
    shadowColor: "#000",
    shadowOffset: { width: 0, height: 2 },
    shadowOpacity: 0.1,
    shadowRadius: 8,
    elevation: 4,
  },
  actionGradient: {
    flexDirection: "row",
    alignItems: "center",
    justifyContent: "center",
    padding: 16,
  },
  actionButtonText: {
    color: "#fff",
    fontSize: 16,
    fontWeight: "600",
    marginLeft: 12,
  },
  lastUpdate: {
    textAlign: "center",
    color: "#64748B",
    fontSize: 12,
    marginBottom: 60,
  },
  pressableView: {
    padding: 16,
    borderRadius: 16,
    alignItems: "center",
    justifyContent: "center",
  },
});

export default ProfilePage;<|MERGE_RESOLUTION|>--- conflicted
+++ resolved
@@ -64,34 +64,10 @@
   };
 
   const QuickActions: QuickAction[] = [
-<<<<<<< HEAD
     { actionName: 'Add a New Product', iconName: 'plus', nextPagePath: '../add_product' }, // Moved to top, renamed
     { actionName: 'Supplier Management', iconName: 'file-text', nextPagePath: '../supplierManagement' },
     { actionName: 'Stock Restock Alerts', iconName: 'bar-chart-2', nextPagePath: '../add_product' },
     { actionName: 'Demand Forecast', iconName: 'box', nextPagePath: '../add_product' },
-=======
-    // { actionName: 'Add New Item', iconName: 'plus' },
-    {
-      actionName: "Supplier Management",
-      iconName: "file-text",
-      nextPagePath: "../supplierManagement",
-    },
-    {
-      actionName: "Stock Restock Alerts",
-      iconName: "bar-chart-2",
-      nextPagePath: "../add_product",
-    },
-    {
-      actionName: "Demand Forecast",
-      iconName: "box",
-      nextPagePath: "../add_product",
-    },
-    {
-      actionName: "Add a new Good",
-      iconName: "users",
-      nextPagePath: "../add_product",
-    },
->>>>>>> 498a09bf
   ];
 
   const handleLogout = async () => {
@@ -164,17 +140,6 @@
                 <Text style={styles.addProductButtonText}>Add a New Product</Text>
               </TouchableOpacity>
             </View>
-<<<<<<< HEAD
-=======
-
-            <TouchableOpacity
-              style={styles.logoutButton}
-              onPress={handleLogout}
-            >
-              <Feather name="log-out" size={20} color="#2E3192" />
-              <Text style={styles.logoutButtonText}>Logout</Text>
-            </TouchableOpacity>
->>>>>>> 498a09bf
           </LinearGradient>
 
           <View style={styles.content}>
@@ -226,7 +191,6 @@
               <View style={styles.statsGrid}>
                 <View style={styles.statsCard}>
                   <Pressable
-<<<<<<< HEAD
                     onPress={() => Alert.alert('Button Pressed', 'You pressed the view!')}
                     style={({ pressed }) => [
                       styles.pressableView,
@@ -235,21 +199,6 @@
                   >
                     <Feather name="package" size={24} color="#2E3192" />
                     <Text style={styles.statsValue}>{storeProfile.inventoryStats.totalItems}</Text>
-=======
-                    onPress={() =>
-                      Alert.alert("Button Pressed", "You pressed the view!")
-                    }
-                    style={({ pressed }) => [
-                      styles.pressableView,
-                      { backgroundColor: pressed ? "#ddd" : "#fff" }, // Change background color when pressed
-                    ]}
-                  >
-                    {/* <Text style={styles.text}>Press Me</Text> */}
-                    <Feather name="package" size={24} color="#2E3192" />
-                    <Text style={styles.statsValue}>
-                      {storeProfile.inventoryStats.totalItems}
-                    </Text>
->>>>>>> 498a09bf
                     <Text style={styles.statsLabel}>Total Items</Text>
                   </Pressable>
                 </View>
@@ -287,21 +236,11 @@
                 <Text style={styles.sectionTitle}>Quick Actions</Text>
               </View>
 
-<<<<<<< HEAD
               {QuickActions.slice(1).map((action, index) => (
                 <TouchableOpacity
                   key={index}
                   style={styles.actionButton}
                   onPress={() => routeInventoryQuickAction(action.nextPagePath)}
-=======
-              {QuickActions.map((action, index) => (
-                <TouchableOpacity
-                  style={styles.actionButton}
-                  key={index}
-                  onPress={() => {
-                    routeInventoryQuickAction(action.nextPagePath);
-                  }}
->>>>>>> 498a09bf
                 >
                   <LinearGradient
                     colors={["#2E3192", "#1BFFFF"]}
@@ -348,7 +287,6 @@
     marginTop: 20,
     marginLeft: 9,
     marginRight: 9,
-<<<<<<< HEAD
   },
   headerContent: {
     flexDirection: 'row',
@@ -391,12 +329,6 @@
   storeInfo: {
     alignItems: 'center',
     marginVertical: 20,
-=======
-  },
-  storeInfo: {
-    alignItems: "center",
-    marginBottom: 16,
->>>>>>> 498a09bf
   },
   storeIcon: {
     marginBottom: 12,
@@ -414,7 +346,6 @@
     marginTop: 4,
     marginBottom: 20,
   },
-<<<<<<< HEAD
   addProductButton: {
     flexDirection: 'row',
     alignItems: 'center',
@@ -424,37 +355,16 @@
     borderRadius: 25,
     gap: 10,
     shadowColor: '#000',
-=======
-  logoutButton: {
-    flexDirection: "row",
-    alignItems: "center",
-    alignSelf: "center",
-    backgroundColor: "#fff",
-    paddingHorizontal: 16,
-    paddingVertical: 8,
-    borderRadius: 20,
-    gap: 8,
-    marginTop: 16,
-    shadowColor: "#000",
->>>>>>> 498a09bf
     shadowOffset: { width: 2, height: 2 },
     shadowOpacity: 0.1,
     shadowRadius: 8,
     elevation: 4,
-<<<<<<< HEAD
     marginTop: 10,
   },
   addProductButtonText: {
     color: '#2E3192',
     fontSize: 16,
     fontWeight: '600',
-=======
-  },
-  logoutButtonText: {
-    color: "#2E3192",
-    fontSize: 14,
-    fontWeight: "600",
->>>>>>> 498a09bf
   },
   content: {
     padding: 20,
@@ -507,40 +417,24 @@
   },
   detailValue: {
     fontSize: 16,
-<<<<<<< HEAD
     color: '#1E293B',
     fontWeight: '500',
-=======
-    color: "#1E293B",
-    fontWeight: "500",
->>>>>>> 498a09bf
   },
   statsGrid: {
     flexDirection: "row",
     flexWrap: "wrap",
     gap: 12,
-<<<<<<< HEAD
     justifyContent: 'space-between',
-=======
-    justifyContent: "space-between",
->>>>>>> 498a09bf
   },
   statsCard: {
     width: "47%",
     backgroundColor: "#F8FAFC",
     padding: 16,
     borderRadius: 16,
-<<<<<<< HEAD
     alignItems: 'center',
     justifyContent: 'center',
     shadowColor: '#000',
     shadowOffset: { width: 0, height: 2 },
-=======
-    alignItems: "center",
-    justifyContent: "center",
-    shadowColor: "#000",
-    shadowOffset: { width: 0, height: 30 },
->>>>>>> 498a09bf
     shadowOpacity: 0.1,
     shadowRadius: 8,
     elevation: 4,
