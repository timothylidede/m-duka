import { Stack } from "expo-router";
import { RelativePathString } from "expo-router";
import React from "react";
import {
  View,
  Text,
  StyleSheet,
  ScrollView,
  SafeAreaView,
  TouchableOpacity,
  StatusBar,
  Dimensions,
  Image,
} from "react-native";
import { LinearGradient } from "expo-linear-gradient";
import { Feather } from "@expo/vector-icons";
import { useRouter } from "expo-router";
import * as Haptics from "expo-haptics";
import { useState, useEffect } from 'react';
import { useSalesService } from '../../services/sales'; 

// Interfaces remain the same
interface SalesMetrics {
  dailySales: number;
  weeklySales: number;
  monthlySales: number;
  targetAchieved: number;
  averageOrderValue: number;
  totalTransactions: number;
  profitMargin: number;
  yearToDateSales: number;
}

interface SalesSummary {
  topSellingItems: Array<{
    id: string;
    name: string;
    quantity: number;
    revenue: number;
  }>;
  recentTransactions: Array<{
    id: string;
    time: string;
    items: number;
    amount: number;
  }>;
  metrics: SalesMetrics;
  lastUpdate: string;
}

interface QuickAction {
  actionName: string;
  iconName: string;
  nextPagePath: RelativePathString;
}

const BusinessPage: React.FC = () => {
  const router = useRouter();
  const screenWidth = Dimensions.get("window").width;

  const [allTimeRevenue, setAllTimeRevenue] = useState(0);
  const [totalTransactions, setTotalTransactions] = useState(0);
  const salesService = useSalesService();

  useEffect(() => {
    const fetchAllTimeSales = async () => {
      try {
        const data = await salesService.getAllTimeSalesData();
        setAllTimeRevenue(data.totalRevenue);
        setTotalTransactions(data.totalTransactions);
      } catch (error) {
        console.error('Error fetching all-time sales:', error);
      }
    };
    fetchAllTimeSales();
  }, []);

  const targets = [10000, 50000, 100000, 250000, 500000, 1000000];

  const getLevelInfo = (revenue: number, targets: number[]) => {
    let currentLevel = 0;
    let nextTarget = targets[0];
    let progress = 0;

    for (let i = 0; i < targets.length; i++) {
      if (revenue < targets[i]) {
        nextTarget = targets[i];
        progress = i === 0 
          ? (revenue / targets[0]) * 100 
          : ((revenue - targets[i - 1]) / (targets[i] - targets[i - 1])) * 100;
        break;
      }
      currentLevel = i + 1;
    }

    if (currentLevel === targets.length) {
      progress = 100; // Max level achieved
    }

    return { currentLevel, nextTarget, progress };
  };

  const levelInfo = getLevelInfo(allTimeRevenue, targets);

  const routeAction = (nextPagePath: RelativePathString) => {
    Haptics.impactAsync(Haptics.ImpactFeedbackStyle.Light);
    router.push(nextPagePath);
  };

  const salesData: SalesSummary = {
    topSellingItems: [
      { id: "SKU001", name: "Bread", quantity: 45, revenue: 2250.0 },
      { id: "SKU002", name: "Sugar", quantity: 32, revenue: 1600.0 },
      { id: "SKU003", name: "Mandazi", quantity: 28, revenue: 1400.0 },
      { id: "SKU004", name: "Milk", quantity: 25, revenue: 1250.0 },
      { id: "SKU005", name: "Rice", quantity: 20, revenue: 1000.0 },
    ],
    recentTransactions: [
      { id: "TX1234", time: "15:45", items: 3, amount: 450.0 },
      { id: "TX1233", time: "14:32", items: 1, amount: 150.0 },
      { id: "TX1232", time: "13:15", items: 5, amount: 780.0 },
      { id: "TX1231", time: "12:08", items: 2, amount: 300.0 },
    ],
    metrics: {
      dailySales: 5850.0,
      weeklySales: 32450.0,
      monthlySales: 124680.0,
      targetAchieved: 85,
      averageOrderValue: 78.5,
      totalTransactions: 142,
      profitMargin: 22.5,
      yearToDateSales: 1247800.0,
    },
    lastUpdate: "2025-02-26 15:30:00",
  };

  const QuickActions: QuickAction[] = [
    {
      actionName: "Generate Daily Report",
      iconName: "file-text",
      nextPagePath: "../dailyReportPage",
    },
    {
      actionName: "Generate Monthly Report",
      iconName: "bar-chart-2",
      nextPagePath: "../monthlyReportPage",
    },
    {
      actionName: "Sales Analytics",
      iconName: "trending-up",
      nextPagePath: "../salesAnalytics",
    },
    {
      actionName: "Financial Summary",
      iconName: "dollar-sign",
      nextPagePath: "../financialSummary",
    },
    {
      actionName: "KRA Tax Compliance",
      iconName: "shield",
      nextPagePath: "../kraTaxCompliance",
    },
    {
      actionName: "Manage Credit Sales",
      iconName: "credit-card",
      nextPagePath: "../creditManagement",
    },
  ];

  // Enhanced MetricCard with more appealing design
  const MetricCard = ({ label, value, icon, bgColor }: { label: string; value: string; icon: string; bgColor: string }) => (
    <View style={[styles.metricCard, { backgroundColor: bgColor }]}>
      <View style={styles.metricContent}>
        <View style={styles.metricIconContainer}>
          <Feather name={icon as any} size={24} color="white" />
        </View>
        <View style={styles.metricTextContainer}>
          <Text style={styles.metricValue}>{value}</Text>
          <Text style={styles.metricLabel}>{label}</Text>
        </View>
      </View>
    </View>
  );

  const currentHour = new Date().getHours();
  let greeting = "Good morning";
  if (currentHour >= 12 && currentHour < 17) {
    greeting = "Good afternoon";
  } else if (currentHour >= 17) {
    greeting = "Good evening";
  }

  return (
    <>
      <Stack.Screen
        options={{
          title: "Manage Business",
          headerStyle: {
            backgroundColor: "#2E3192",
          },
          headerTintColor: "#fff",
          headerTitleStyle: {
            fontWeight: "600",
          },
          headerShadowVisible: false,
        }}
      />
      <StatusBar barStyle="light-content" />

      <SafeAreaView style={styles.container}>
        <ScrollView>
          {/* Enhanced Dashboard Header Section */}
          <View style={styles.dashboardContainer}>
            <LinearGradient
              colors={["#2E3192", "#1BFFFF"]}
              start={{ x: 0, y: 0 }}
              end={{ x: 1, y: 1 }}
              style={styles.headerGradient}
            >
              <View style={styles.dashboardHeader}>
                <Text style={styles.greeting}>{greeting}</Text>
                <Text style={styles.dateText}>
                  {new Date().toLocaleDateString('en-US', {
                    weekday: 'short',
                    day: 'numeric',
                    month: 'short'
                  })}
                </Text>
              </View>

              <View style={styles.revenueCard}>
                <View style={styles.revenueCardContent}>
                  <View style={styles.revenueTextContainer}>
                    <Text style={styles.revenueLabel}>All-Time Revenue</Text>
                    <Text style={styles.revenueAmount}>
                      KES {allTimeRevenue.toLocaleString()}
                    </Text>
                    
                    <View style={styles.progressContainer}>
                      <View style={styles.progressBar}>
                        <View style={[styles.progressFill, { width: `${levelInfo.progress}%` }]} />
                      </View>
                      <Text style={styles.progressText}>
                        {levelInfo.currentLevel < targets.length
                          ? `${levelInfo.progress.toFixed(1)}% towards Level ${levelInfo.currentLevel + 1}`
                          : "Max level achieved"}
                      </Text>
                    </View>
                  </View>
                  <View style={styles.revenueIconContainer}>
                    <View style={styles.revenueIcon}>
                      <Feather name="trending-up" size={28} color="white" />
                    </View>
                  </View>
                </View>
              </View>
            </LinearGradient>

            {/* Enhanced Metrics Section */}
            <View style={styles.metricCardsContainer}>
              <MetricCard
                label="Transactions"
                value={salesData.metrics.totalTransactions.toString()}
                icon="shopping-cart"
                bgColor="#4C60F5"
              />
              <MetricCard
                label="Avg Order"
                value={`KES ${salesData.metrics.averageOrderValue}`}
                icon="shopping-bag"
                bgColor="#33BBCF"
              />
              <MetricCard
                label="Daily Sales"
                value={`KES ${salesData.metrics.dailySales.toLocaleString()}`}
                icon="calendar"
                bgColor="#5E35B1"
              />
              <MetricCard
                label="Profit Margin"
                value={`${salesData.metrics.profitMargin}%`}
                icon="percent"
                bgColor="#00C853"
              />
            </View>

            {/* Quick Stats */}
            <View style={styles.quickStatsContainer}>
              <View style={styles.quickStatCard}>
                <View style={styles.quickStatIconContainer}>
                  <Feather name="check-circle" size={16} color="#00C853" />
                </View>
                <Text style={styles.quickStatValue}>KES {salesData.metrics.weeklySales.toLocaleString()}</Text>
                <Text style={styles.quickStatLabel}>Weekly Sales</Text>
              </View>
              
              <View style={styles.quickStatDivider} />
              
              <View style={styles.quickStatCard}>
                <View style={styles.quickStatIconContainer}>
                  <Feather name="users" size={16} color="#FF6D00" />
                </View>
                <Text style={styles.quickStatValue}>{salesData.metrics.totalTransactions} orders</Text>
                <Text style={styles.quickStatLabel}>Monthly Count</Text>
              </View>
            </View>
          </View>

          {/* Rest of the content remains the same */}
          {/* Recent Transactions */}
          <View style={styles.section}>
            <View style={styles.sectionHeader}>
              <Feather name="clock" size={24} color="#2E3192" />
              <Text style={styles.sectionTitle}>Recent Transactions</Text>
            </View>

            {salesData.recentTransactions.map((transaction) => (
              <View key={transaction.id} style={styles.transactionRow}>
                <View style={styles.transactionLeft}>
                  <View style={styles.transactionIcon}>
                    <Feather name="shopping-cart" size={16} color="#2E3192" />
                  </View>
                  <View>
                    <Text style={styles.transactionId}>{transaction.id}</Text>
                    <Text style={styles.transactionTime}>{transaction.time}</Text>
                  </View>
                </View>
                <View style={styles.transactionRight}>
                  <Text style={styles.transactionItems}>
                    {transaction.items} {transaction.items === 1 ? "item" : "items"}
                  </Text>
                  <Text style={styles.transactionAmount}>
                    KES {transaction.amount}
                  </Text>
                </View>
              </View>
            ))}

            <TouchableOpacity
              style={styles.viewAllButton}
              onPress={() => routeAction("../allTransactions")}
            >
              <Text style={styles.viewAllButtonText}>View All Transactions</Text>
              <Feather name="chevron-right" size={16} color="#2E3192" />
            </TouchableOpacity>
          </View>

          {/* Top Selling Items */}
          <View style={styles.section}>
            <View style={styles.sectionHeader}>
<<<<<<< HEAD
              <Feather name="award" size={24} color="#2E3192" />
              <Text style={styles.sectionTitle}>Top Selling Items</Text>
            </View>

            {salesData.topSellingItems.map((item, index) => (
              <View key={item.id} style={styles.itemRow}>
                <View style={styles.itemRank}>
                  <Text style={styles.rankText}>{index + 1}</Text>
                </View>
                <View style={styles.itemInfo}>
                  <Text style={styles.itemName}>{item.name}</Text>
                  <Text style={styles.itemId}>{item.id}</Text>
                </View>
                <View style={styles.itemStats}>
                  <Text style={styles.itemQuantity}>{item.quantity} units</Text>
                  <Text style={styles.itemRevenue}>KES {item.revenue}</Text>
                </View>
              </View>
            ))}
          </View>

          {/* Quick Actions */}
          <View style={styles.section}>
            <View style={styles.sectionHeader}>
=======
>>>>>>> dec08b2d
              <Feather name="zap" size={24} color="#2E3192" />
              <Text style={styles.sectionTitle}>Quick Actions</Text>
            </View>

            <View style={styles.actionGrid}>
              {QuickActions.map((action, index) => (
                <TouchableOpacity
                  key={index}
                  style={styles.actionButton}
                  onPress={() => routeAction(action.nextPagePath)}
                >
                  <LinearGradient
                    colors={["#2E3192", "#1BFFFF"]}
                    start={{ x: 0, y: 0 }}
                    end={{ x: 1, y: 1 }}
                    style={styles.actionGradient}
                  >
                    <Feather
                      name={action.iconName as keyof typeof Feather.glyphMap}
                      size={24}
                      color="white"
                    />
                  </LinearGradient>
                  <Text style={styles.actionButtonText}>
                    {action.actionName}
                  </Text>
                </TouchableOpacity>
              ))}
            </View>
          </View>

          <View style={styles.section}>
            <View style={styles.sectionHeader}>
              <Feather name="box" size={24} color="#2E3192" />
              <Text style={styles.sectionTitle}>Top Selling Items</Text>
            </View>

            {salesData.topSellingItems.map((item, index) => (
              <View key={item.id} style={styles.itemRow}>
                <View style={styles.itemRank}>
                  <Text style={styles.rankText}>{index + 1}</Text>
                </View>
                <View style={styles.itemInfo}>
                  <Text style={styles.itemName}>{item.name}</Text>
                  <Text style={styles.itemId}>{item.id}</Text>
                </View>
                <View style={styles.itemStats}>
                  <Text style={styles.itemQuantity}>{item.quantity} units</Text>
                  <Text style={styles.itemRevenue}>KES {item.revenue}</Text>
                </View>
              </View>
            ))}
          </View>

          <Text style={styles.lastUpdate}>
            Last updated: {salesData.lastUpdate}
          </Text>
        </ScrollView>
      </SafeAreaView>
    </>
  );
};

const styles = StyleSheet.create({
  container: {
    flex: 1,
    backgroundColor: "#F8FAFC",
  },
  dashboardContainer: {
    marginBottom: 12,
  },
  headerGradient: {
    paddingTop: 20,
    paddingBottom: 30,
    borderBottomLeftRadius: 30,
    borderBottomRightRadius: 30,
    shadowColor: "#000",
    shadowOffset: { width: 0, height: 10 },
    shadowOpacity: 0.25,
    shadowRadius: 16,
    elevation: 10,
  },
  dashboardHeader: {
    flexDirection: 'row',
    justifyContent: 'space-between',
    alignItems: 'center',
    paddingHorizontal: 24,
    paddingBottom: 20,
  },
  greeting: {
    fontSize: 18,
    fontWeight: 'bold',
    color: 'white',
  },
  dateText: {
    fontSize: 14,
    color: 'rgba(255, 255, 255, 0.9)',
  },
  revenueCard: {
    marginHorizontal: 24,
    backgroundColor: 'rgba(255, 255, 255, 0.15)',
    borderRadius: 16,
    padding: 20,
    backdropFilter: 'blur(10px)',
  },
  revenueCardContent: {
    flexDirection: 'row',
    justifyContent: 'space-between',
    alignItems: 'center',
  },
  revenueTextContainer: {
    flex: 1,
  },
  revenueLabel: {
    fontSize: 16,
    color: "white",
    opacity: 0.9,
  },
  revenueAmount: {
    fontSize: 28,
    fontWeight: "bold",
    color: "white",
    marginTop: 4,
    marginBottom: 12,
  },
  revenueIconContainer: {
    paddingLeft: 20,
  },
  revenueIcon: {
    width: 56,
    height: 56,
    borderRadius: 28,
    backgroundColor: 'rgba(255, 255, 255, 0.2)',
    alignItems: 'center',
    justifyContent: 'center',
  },
  progressContainer: {
    marginTop: 8,
  },
  progressBar: {
    height: 8,
    backgroundColor: "rgba(255, 255, 255, 0.2)",
    borderRadius: 4,
    marginBottom: 8,
    overflow: "hidden",
  },
  progressFill: {
    height: "100%",
    backgroundColor: "white",
    borderRadius: 4,
  },
  progressText: {
    fontSize: 12,
    color: "white",
    opacity: 0.9,
  },
  metricCardsContainer: {
    flexDirection: "row",
    flexWrap: "wrap",
    paddingHorizontal: 16,
    marginTop: -30,
    zIndex: 1,
  },
  metricCard: {
    width: '47%',
    marginHorizontal: '1.5%',
    marginBottom: 12,
    borderRadius: 16,
    shadowColor: "#000",
    shadowOffset: { width: 0, height: 4 },
    shadowOpacity: 0.1,
    shadowRadius: 8,
    elevation: 5,
  },
  metricContent: {
    flexDirection: 'row',
    alignItems: 'center',
    padding: 16,
  },
  metricIconContainer: {
    width: 40,
    height: 40,
    borderRadius: 20,
    backgroundColor: 'rgba(255, 255, 255, 0.2)',
    alignItems: 'center',
    justifyContent: 'center',
    marginRight: 12,
  },
  metricTextContainer: {
    flex: 1,
  },
  metricValue: {
    fontSize: 16,
    fontWeight: "bold",
    color: "#fff",
  },
  metricLabel: {
    fontSize: 12,
    color: "#fff",
    opacity: 0.8,
  },
  quickStatsContainer: {
    flexDirection: 'row',
    marginHorizontal: 16,
    marginTop: 8,
    padding: 16,
    backgroundColor: 'white',
    borderRadius: 16,
    shadowColor: "#000",
    shadowOffset: { width: 0, height: 2 },
    shadowOpacity: 0.05,
    shadowRadius: 4,
    elevation: 2,
  },
  quickStatCard: {
    flex: 1,
    alignItems: 'center',
  },
  quickStatDivider: {
    width: 1,
    backgroundColor: '#E2E8F0',
    marginHorizontal: 12,
  },
  quickStatIconContainer: {
    width: 30,
    height: 30,
    borderRadius: 15,
    backgroundColor: '#F1F5F9',
    alignItems: 'center',
    justifyContent: 'center',
    marginBottom: 8,
  },
  quickStatValue: {
    fontSize: 16,
    fontWeight: '600',
    color: '#1E293B',
    marginBottom: 4,
  },
  quickStatLabel: {
    fontSize: 12,
    color: '#64748B',
  },
  section: {
    backgroundColor: "#fff",
    margin: 16,
    borderRadius: 24,
    padding: 20,
    shadowColor: "#000",
    shadowOffset: { width: 0, height: 2 },
    shadowOpacity: 0.1,
    shadowRadius: 8,
    elevation: 4,
  },
  sectionHeader: {
    flexDirection: "row",
    alignItems: "center",
    marginBottom: 16,
    justifyContent: "center"
  },
  sectionTitle: {
    fontSize: 18,
    fontWeight: "600",
    marginLeft: 12,
    color: "#1E293B",
  },
  transactionRow: {
    flexDirection: "row",
    justifyContent: "space-between",
    alignItems: "center",
    paddingVertical: 12,
    borderBottomWidth: 1,
    borderBottomColor: "#E2E8F0",
  },
  transactionLeft: {
    flexDirection: "row",
    alignItems: "center",
  },
  transactionIcon: {
    width: 32,
    height: 32,
    borderRadius: 16,
    backgroundColor: "#EEF2FF",
    alignItems: "center",
    justifyContent: "center",
    marginRight: 12,
  },
  transactionRight: {
    alignItems: "flex-end",
  },
  transactionId: {
    fontSize: 14,
    fontWeight: "600",
    color: "#1E293B",
  },
  transactionTime: {
    fontSize: 12,
    color: "#64748B",
    marginTop: 2,
  },
  transactionItems: {
    fontSize: 12,
    color: "#64748B",
  },
  transactionAmount: {
    fontSize: 14,
    fontWeight: "bold",
    color: "#2E3192",
    marginTop: 2,
  },
  viewAllButton: {
    flexDirection: "row",
    alignItems: "center",
    justifyContent: "center",
    marginTop: 16,
    padding: 8,
  },
  viewAllButtonText: {
    color: "#2E3192",
    fontSize: 14,
    fontWeight: "500",
    marginRight: 4,
  },
  itemRow: {
    flexDirection: "row",
    alignItems: "center",
    paddingVertical: 12,
    borderBottomWidth: 1,
    borderBottomColor: "#E2E8F0",
  },
  itemRank: {
    width: 32,
    height: 32,
    borderRadius: 16,
    backgroundColor: "#F1F5F9",
    alignItems: "center",
    justifyContent: "center",
    marginRight: 12,
  },
  rankText: {
    fontSize: 14,
    fontWeight: "600",
    color: "#2E3192",
  },
  itemInfo: {
    flex: 1,
  },
  itemName: {
    fontSize: 16,
    fontWeight: "500",
    color: "#1E293B",
  },
  itemId: {
    fontSize: 12,
    color: "#64748B",
    marginTop: 4,
  },
  itemStats: {
    alignItems: "flex-end",
  },
  itemQuantity: {
    fontSize: 14,
    color: "#64748B",
  },
  itemRevenue: {
    fontSize: 16,
    fontWeight: "600",
    color: "#2E3192",
  },
  actionGrid: {
    flexDirection: "row",
    flexWrap: "wrap",
    justifyContent: "space-between",
  },
  actionButton: {
    width: "30%",
    alignItems: "center",
    marginBottom: 20,
  },
  actionGradient: {
    width: 56,
    height: 56,
    borderRadius: 28,
    alignItems: "center",
    justifyContent: "center",
    marginBottom: 8,
    shadowColor: "#000",
    shadowOffset: { width: 0, height: 2 },
    shadowOpacity: 0.1,
    shadowRadius: 4,
    elevation: 3,
  },
  actionButtonText: {
    color: "#1E293B",
    fontSize: 12,
    fontWeight: "500",
    textAlign: "center",
  },
  lastUpdate: {
    textAlign: "center",
    color: "#64748B",
    padding: 20,
    fontSize: 12,
    marginBottom: 60,
  },
});

export default BusinessPage;<|MERGE_RESOLUTION|>--- conflicted
+++ resolved
@@ -348,7 +348,6 @@
           {/* Top Selling Items */}
           <View style={styles.section}>
             <View style={styles.sectionHeader}>
-<<<<<<< HEAD
               <Feather name="award" size={24} color="#2E3192" />
               <Text style={styles.sectionTitle}>Top Selling Items</Text>
             </View>
@@ -373,8 +372,6 @@
           {/* Quick Actions */}
           <View style={styles.section}>
             <View style={styles.sectionHeader}>
-=======
->>>>>>> dec08b2d
               <Feather name="zap" size={24} color="#2E3192" />
               <Text style={styles.sectionTitle}>Quick Actions</Text>
             </View>
@@ -406,29 +403,6 @@
             </View>
           </View>
 
-          <View style={styles.section}>
-            <View style={styles.sectionHeader}>
-              <Feather name="box" size={24} color="#2E3192" />
-              <Text style={styles.sectionTitle}>Top Selling Items</Text>
-            </View>
-
-            {salesData.topSellingItems.map((item, index) => (
-              <View key={item.id} style={styles.itemRow}>
-                <View style={styles.itemRank}>
-                  <Text style={styles.rankText}>{index + 1}</Text>
-                </View>
-                <View style={styles.itemInfo}>
-                  <Text style={styles.itemName}>{item.name}</Text>
-                  <Text style={styles.itemId}>{item.id}</Text>
-                </View>
-                <View style={styles.itemStats}>
-                  <Text style={styles.itemQuantity}>{item.quantity} units</Text>
-                  <Text style={styles.itemRevenue}>KES {item.revenue}</Text>
-                </View>
-              </View>
-            ))}
-          </View>
-
           <Text style={styles.lastUpdate}>
             Last updated: {salesData.lastUpdate}
           </Text>
