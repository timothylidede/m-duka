export interface Product {
<<<<<<< HEAD
    id?: number; // Optional for creation (auto-incremented by the database)
=======
    id: string; // Optional for creation (auto-incremented by the database)
>>>>>>> 82277696
    name: string;
    price: number;
    unit: string;
    quantity: number;
    
    isNearlyStockedOut?: boolean;
    isStockedOut?: boolean;
    movingFast?: number;
    dailySales?: number;
    weeklySales?: number;
    monthlySales?: number;
    yearlySales?: number;
    dailyRevenue?: number;
    weeklyRevenue?: number;
    monthlyRevenue?: number;
    yearlyRevenue?: number;
    lastSynchronized?: number; // Optional for synchronization
  }
  
<<<<<<< HEAD
  export interface shop {
    id?: number; // Optional for creation (auto-incremented by the database)
    name: string;
    email: string;
    Name: string;
    Products: Product[];
    DailyRevenue: number;
    MonthlyRevenue: number;
    YearlyRevenue: number;
    WeeklyRevenue: number;
    DailySales: number;
    MonthlySales: number;
    YearlySales: number;
    WeeklySales: number;
=======
  // The id is a string
  // name is the owner's name
  // Name is the shop's name
  export interface shop {
    id: string; // Optional for creation (auto-incremented by the database)
    ownername: string;
    email: string;
    shopName: string;

    Products?: Product[];
    DailyRevenue?: number;
    WeeklyRevenue?: number;
    MonthlyRevenue?: number;
    YearlyRevenue?: number;
    DailySales?: number;
    MonthlySales?: number;
    YearlySales?: number;
    WeeklySales?: number;
  }

  // getshopProducts  function


  export function createDefaultProduct(): Product {
    return {
      id: '',
      name: '',
      price: 0,
      unit: '',
      quantity: 0,
      isNearlyStockedOut: false,
      isStockedOut: true,
      movingFast: 0,
      dailySales: 0,
      weeklySales: 0,
      monthlySales: 0,
      yearlySales: 0,
      dailyRevenue: 0,
      weeklyRevenue: 0,
      monthlyRevenue: 0,
      yearlyRevenue: 0,
    };
  }

  export function createDefaultShop(): shop {
    return {
      id: '',
      ownername: '',
      email: '',
      shopName: '',
      DailyRevenue: 0,
      WeeklyRevenue: 0,
      MonthlyRevenue: 0,
      YearlyRevenue: 0,
      DailySales: 0,
      MonthlySales: 0,
      YearlySales: 0,
      WeeklySales: 0,
    };
>>>>>>> 82277696
  }<|MERGE_RESOLUTION|>--- conflicted
+++ resolved
@@ -1,9 +1,5 @@
 export interface Product {
-<<<<<<< HEAD
-    id?: number; // Optional for creation (auto-incremented by the database)
-=======
     id: string; // Optional for creation (auto-incremented by the database)
->>>>>>> 82277696
     name: string;
     price: number;
     unit: string;
@@ -23,22 +19,6 @@
     lastSynchronized?: number; // Optional for synchronization
   }
   
-<<<<<<< HEAD
-  export interface shop {
-    id?: number; // Optional for creation (auto-incremented by the database)
-    name: string;
-    email: string;
-    Name: string;
-    Products: Product[];
-    DailyRevenue: number;
-    MonthlyRevenue: number;
-    YearlyRevenue: number;
-    WeeklyRevenue: number;
-    DailySales: number;
-    MonthlySales: number;
-    YearlySales: number;
-    WeeklySales: number;
-=======
   // The id is a string
   // name is the owner's name
   // Name is the shop's name
@@ -98,5 +78,4 @@
       YearlySales: 0,
       WeeklySales: 0,
     };
->>>>>>> 82277696
   }